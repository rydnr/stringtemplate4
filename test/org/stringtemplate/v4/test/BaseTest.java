/*
 [The "BSD license"]
 Copyright (c) 2009 Terence Parr
 All rights reserved.

 Redistribution and use in source and binary forms, with or without
 modification, are permitted provided that the following conditions
 are met:
 1. Redistributions of source code must retain the above copyright
    notice, this list of conditions and the following disclaimer.
 2. Redistributions in binary form must reproduce the above copyright
    notice, this list of conditions and the following disclaimer in the
    documentation and/or other materials provided with the distribution.
 3. The name of the author may not be used to endorse or promote products
    derived from this software without specific prior written permission.

 THIS SOFTWARE IS PROVIDED BY THE AUTHOR ``AS IS'' AND ANY EXPRESS OR
 IMPLIED WARRANTIES, INCLUDING, BUT NOT LIMITED TO, THE IMPLIED WARRANTIES
 OF MERCHANTABILITY AND FITNESS FOR A PARTICULAR PURPOSE ARE DISCLAIMED.
 IN NO EVENT SHALL THE AUTHOR BE LIABLE FOR ANY DIRECT, INDIRECT,
 INCIDENTAL, SPECIAL, EXEMPLARY, OR CONSEQUENTIAL DAMAGES (INCLUDING, BUT
 NOT LIMITED TO, PROCUREMENT OF SUBSTITUTE GOODS OR SERVICES; LOSS OF USE,
 DATA, OR PROFITS; OR BUSINESS INTERRUPTION) HOWEVER CAUSED AND ON ANY
 THEORY OF LIABILITY, WHETHER IN CONTRACT, STRICT LIABILITY, OR TORT
 (INCLUDING NEGLIGENCE OR OTHERWISE) ARISING IN ANY WAY OUT OF THE USE OF
 THIS SOFTWARE, EVEN IF ADVISED OF THE POSSIBILITY OF SUCH DAMAGE.
*/
package org.stringtemplate.v4.test;

import org.antlr.runtime.*;
import org.junit.Before;
import org.stringtemplate.v4.*;
import org.stringtemplate.v4.compiler.Compiler;
import org.stringtemplate.v4.compiler.*;
import org.stringtemplate.v4.misc.Misc;

import javax.tools.JavaCompiler;
import javax.tools.JavaFileObject;
import javax.tools.StandardJavaFileManager;
import javax.tools.ToolProvider;
import java.io.*;
import java.util.*;
import java.util.jar.JarEntry;
import java.util.jar.JarOutputStream;

import static org.junit.Assert.assertEquals;
import static org.junit.Assert.assertTrue;


public abstract class BaseTest {
	public static final String pathSep = System.getProperty("path.separator");
<<<<<<< HEAD
    public static final String tmpdir = System.getProperty("java.io.tmpdir") + File.separator;
=======
>>>>>>> ce9f65b7
	public static final boolean interactive = Boolean.parseBoolean(System.getProperty("test.interactive"));
    public static final String newline = Misc.newline;

	public String tmpdir = null;

	/**
	 * When runnning from Maven, the junit tests are run via the surefire plugin. It sets the
	 * classpath for the test environment into the following property. We need to pick this up
	 * for the junit tests that are going to generate and try to run code.
	 */
	public static final String SUREFIRE_CLASSPATH =
		System.getProperty("surefire.test.class.path", "");

	public static final String CLASSPATH = System.getProperty("java.class.path") +
										   (SUREFIRE_CLASSPATH.equals("") ?
											   "" :
											   pathSep + SUREFIRE_CLASSPATH);

	public static class StreamVacuum implements Runnable {
		StringBuffer buf = new StringBuffer();
		BufferedReader in;
		Thread sucker;
		public StreamVacuum(InputStream in) {
			this.in = new BufferedReader( new InputStreamReader(in) );
		}
		public void start() {
			sucker = new Thread(this);
			sucker.start();
		}
		@Override
		public void run() {
			try {
				String line = in.readLine();
				while (line!=null) {
					buf.append(line);
					buf.append('\n');
					line = in.readLine();
				}
			}
			catch (IOException ioe) {
				System.err.println("can't read output from process");
			}
		}
		/** wait for the thread to finish */
		public void join() throws InterruptedException {
			sucker.join();
		}
		@Override
		public String toString() {
			return buf.toString();
		}
	}

    @Before
    public void setUp() {
        STGroup.defaultGroup = new STGroup();
        Compiler.subtemplateCount = 0;

        String baseTestDirectory = System.getProperty("java.io.tmpdir");
        String testDirectory = getClass().getSimpleName() + "-" + System.currentTimeMillis();
        tmpdir = new File(baseTestDirectory, testDirectory).getAbsolutePath();
    }

    /**
     * Creates a file "Test.java" in the directory dirName containing a main
     * method with content starting as given by main.
     * <p>
     * The value of a variable 'result' defined in 'main' is written to
     * System.out, followed by a newline character.</p>
     * <p>
     * The final newline character is just the '\n' character, not the
     * system specific line separator ({@link #newline}).</p>
     *
     * @param main
     * @param dirName
     */
	public void writeTestFile(String main, String dirName) {
		ST outputFileST = new ST(
			"import org.antlr.runtime.*;\n" +
			"import org.stringtemplate.v4.*;\n" +
			"import org.antlr.runtime.tree.*;\n" +
			"import java.io.*;\n" +
			"import java.net.*;\n" +
			"\n" +
			"public class Test {\n" +
			"    public static void main(String[] args) throws Exception {\n" +
			"        <code>\n"+
			"        System.out.println(result);\n"+
			"    }\n" +
			"}"
			);
		outputFileST.add("code", main);
		writeFile(dirName, "Test.java", outputFileST.render());
	}

	public String java(String mainClassName, String extraCLASSPATH, String workingDirName) throws InterruptedException, IOException {
		String classpathOption = "-classpath";

		String path = "."+pathSep+CLASSPATH;
		if ( extraCLASSPATH!=null ) path = "."+pathSep+extraCLASSPATH+pathSep+CLASSPATH;

		String[] args = new String[] {
					"java",
					classpathOption, path,
					mainClassName
		};
		System.out.println("executing: "+Arrays.toString(args));
		return exec(args, null, workingDirName);
	}

	public void jar(String fileName, String[] files, String workingDirName) throws IOException {
		File workingDir = new File(workingDirName);
		JarOutputStream stream = new JarOutputStream(new FileOutputStream(new File(workingDir, fileName)));
		try {
			for (String inputFileName : files) {
				File file = new File(workingDirName, inputFileName);
				addJarFile(file, workingDir, stream);
			}
		}
		finally {
			stream.close();
		}
	}

	protected void addJarFile(File file, File workingDir, JarOutputStream stream) throws IOException {
		String name = workingDir.toURI().relativize(file.toURI()).getPath().replace("\\", "/");
		if (file.isDirectory()) {
			if (!name.isEmpty()) {
				if (!name.endsWith("/")) {
					// the entry for a folder must end with "/"
					name += "/";
				}

				JarEntry entry = new JarEntry(name);
				entry.setTime(file.lastModified());
				stream.putNextEntry(entry);
				stream.closeEntry();
			}

			for (File child : file.listFiles()) {
				addJarFile(child, workingDir, stream);
			}

			return;
		}

		JarEntry entry = new JarEntry(name);
		entry.setTime(file.lastModified());
		stream.putNextEntry(entry);

		BufferedInputStream input = new BufferedInputStream(new FileInputStream(file));
		try {
			byte[] buffer = new byte[16 * 1024];
			while (true) {
				int count = input.read(buffer);
				if (count == -1) {
					break;
				}

				stream.write(buffer, 0, count);
			}

			stream.closeEntry();
		}
		finally {
			input.close();
		}
	}

	protected void compile(String fileName, String workingDirName) {
		List<File> files = new ArrayList<File>();
		files.add(new File(workingDirName, fileName));

		JavaCompiler compiler = ToolProvider.getSystemJavaCompiler();

		StandardJavaFileManager fileManager =
			compiler.getStandardFileManager(null, null, null);

		Iterable<? extends JavaFileObject> compilationUnits =
			fileManager.getJavaFileObjectsFromFiles(files);

		Iterable<String> compileOptions =
			Arrays.asList("-g", "-source", "1.6", "-target", "1.6", "-implicit:class", "-Xlint:-options", "-d", workingDirName, "-cp", workingDirName+pathSep+CLASSPATH);

		JavaCompiler.CompilationTask task =
			compiler.getTask(null, fileManager, null, compileOptions, null,
							 compilationUnits);
		boolean ok = task.call();

		try {
			fileManager.close();
		}
		catch (IOException ioe) {
			ioe.printStackTrace(System.err);
		}

		assertTrue(ok);
	}

	public String exec(String[] args, String[] envp, String workingDirName) throws InterruptedException, IOException {
		String cmdLine = Arrays.toString(args);
		File workingDir = new File(workingDirName);

		Process process =
			Runtime.getRuntime().exec(args, envp, workingDir);
		StreamVacuum stdout = new StreamVacuum(process.getInputStream());
		StreamVacuum stderr = new StreamVacuum(process.getErrorStream());
		stdout.start();
		stderr.start();
		process.waitFor();
		stdout.join();
		stderr.join();
		if ( stdout.toString().length()>0 ) {
			return stdout.toString();
		}
		if ( stderr.toString().length()>0 ) {
			System.err.println("compile stderr from: "+cmdLine);
			System.err.println(stderr);
		}
		int ret = process.exitValue();
		if ( ret!=0 ) System.err.println("failed");
		return null;
	}

	public static void writeFile(String dir, String fileName, String content) {
		try {
			File f = new File(dir, fileName);
            if ( !f.getParentFile().exists() ) f.getParentFile().mkdirs();
			FileWriter w = new FileWriter(f);
			BufferedWriter bw = new BufferedWriter(w);
			bw.write(content);
			bw.close();
			w.close();
		}
		catch (IOException ioe) {
			System.err.println("can't write file");
			ioe.printStackTrace(System.err);
		}
	}

    public void checkTokens(String template, String expected) {
        checkTokens(template, expected, '<', '>');
    }


    public void checkTokens(String template, String expected,
                            char delimiterStartChar, char delimiterStopChar)
    {
        STLexer lexer =
            new STLexer(STGroup.DEFAULT_ERR_MGR,
						new ANTLRStringStream(template),
						null,
						delimiterStartChar,
						delimiterStopChar);
		CommonTokenStream tokens = new CommonTokenStream(lexer);
		StringBuilder buf = new StringBuilder();
		buf.append("[");
		int i = 1;
        Token t = tokens.LT(i);
        while ( t.getType()!=Token.EOF ) {
            if ( i>1 ) buf.append(", ");
            buf.append(t);
            i++;
            t = tokens.LT(i);
        }
        buf.append("]");
        String result = buf.toString();
        assertEquals(expected, result);
    }

    public static class User {
        public int id;
        public String name;
        public User(int id, String name) { this.id = id; this.name = name; }
		public boolean isManager() { return true; }
		public boolean hasParkingSpot() { return true; }
        public String getName() { return name; }
    }

    public static class HashableUser extends User {
        public HashableUser(int id, String name) { super(id, name); }
        @Override
        public int hashCode() {
            return id;
        }

        @Override
        public boolean equals(Object o) {
            if ( o instanceof HashableUser ) {
                HashableUser hu = (HashableUser)o;
                return this.id == hu.id && this.name.equals(hu.name);
            }
            return false;
        }
	}

	public String getRandomDir() {
		File randomDir = new File(tmpdir, "dir" + String.valueOf((int)(Math.random() * 100000)));
		randomDir.mkdirs();
		return randomDir.getAbsolutePath();
	}

	/**
	 * Removes the specified file or directory, and all subdirectories.
	 *
	 * Nothing if the file does not exists.
	 *
	 * @param file
	 */
	public static void deleteFile(File file) {
		if (file.exists()) {
			if (file.isDirectory()) {
				File[] dir = file.listFiles();
				for (int i = 0; i < dir.length; i++) {
					deleteFile(dir[i]);
				}
			}
			if (!file.delete()) {
				throw new RuntimeException("Error when deleting file "
						+ file.getAbsolutePath());
			}
		}
	}
	/**
	 * see {@link #deleteFile(File)}
	 *
	 * @param file
	 */
	public static void deleteFile(String file) {
		deleteFile(new File(file));
	}

}<|MERGE_RESOLUTION|>--- conflicted
+++ resolved
@@ -49,10 +49,6 @@
 
 public abstract class BaseTest {
 	public static final String pathSep = System.getProperty("path.separator");
-<<<<<<< HEAD
-    public static final String tmpdir = System.getProperty("java.io.tmpdir") + File.separator;
-=======
->>>>>>> ce9f65b7
 	public static final boolean interactive = Boolean.parseBoolean(System.getProperty("test.interactive"));
     public static final String newline = Misc.newline;
 
